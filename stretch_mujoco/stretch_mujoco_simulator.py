--- conflicted
+++ resolved
@@ -415,8 +415,24 @@
             )
 
             self.data_proxies.set_command(command)
-<<<<<<< HEAD
-    
+
+    @require_connection
+    def set_base_velocity(self, v_linear: float, omega: float) -> None:
+        """
+        Set the base velocity of the robot
+        Args:
+            v_linear: float, linear velocity
+            omega: float, angular velocity
+        """
+
+        with self._command_lock:
+            command = self.data_proxies.get_command()
+            command.set_base_velocity(
+                CommandBaseVelocity(v_linear=v_linear, omega=omega, trigger=True)
+            )
+
+            self.data_proxies.set_command(command)
+
     @require_connection
     def add_world_frame(self, position: tuple[float, float, float]) -> None:
         """
@@ -430,26 +446,7 @@
                 position=position, trigger=True
             ))
             self.data_proxies.set_command(command)
-=======
->>>>>>> bb1361c5
-
-    @require_connection
-    def set_base_velocity(self, v_linear: float, omega: float) -> None:
-        """
-        Set the base velocity of the robot
-        Args:
-            v_linear: float, linear velocity
-            omega: float, angular velocity
-        """
-
-        with self._command_lock:
-            command = self.data_proxies.get_command()
-            command.set_base_velocity(
-                CommandBaseVelocity(v_linear=v_linear, omega=omega, trigger=True)
-            )
-
-            self.data_proxies.set_command(command)
-
+            
     @require_connection
     def get_base_pose(self):
         """Get the se(2) base pose: x, y, and theta"""
