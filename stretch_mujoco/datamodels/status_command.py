"""
Dataclasses that communicate movement commands to Mujoco.
"""
<<<<<<< HEAD
from dataclasses import dataclass, field
=======

import copy
from dataclasses import asdict, dataclass, field

from stretch_mujoco.enums.actuators import Actuators
from stretch_mujoco.utils import dataclass_from_dict

>>>>>>> fe985ee1

@dataclass
class CommandMove:
    actuator_name: str
    trigger: bool
    pos: float


@dataclass
class CommandBaseVelocity:
    v_linear: float
    omega: float
    trigger: bool


@dataclass
class CommandKeyframe:
    name: str
    trigger: bool


@dataclass
class CommandCoordinateFrameArrowsViz:
    position: tuple[float, float, float]
    rotation: tuple[float, float, float]
    trigger: bool


@dataclass
class StatusCommand:
    """
    A dataclass to ferry movement commands to the Mujoco server.
    """
<<<<<<< HEAD
    move_to:list[CommandMove]|None = field(default_factory=lambda: None)
    move_by:list[CommandMove]|None = field(default_factory=lambda: None)
    set_base_velocity:CommandBaseVelocity|None = field(default_factory=lambda: None)
    keyframe:CommandKeyframe|None = field(default_factory=lambda: None)
=======
>>>>>>> fe985ee1

    move_to: dict[str, CommandMove] = field(default_factory=dict)
    move_by: dict[str, CommandMove] = field(default_factory=dict)
    base_velocity: CommandBaseVelocity = field(default=CommandBaseVelocity(0, 0, False))
    keyframe: CommandKeyframe = field(default=CommandKeyframe("", False))
    coordinate_frame_arrows_viz: list[CommandCoordinateFrameArrowsViz] = field(default_factory=list)



    def set_move_to(self, command: CommandMove):
        """Sends a move_to command and removes the move_by command."""
        self.move_to[command.actuator_name] = command

        self.move_by.pop(command.actuator_name, None)

    def set_move_by(self, command: CommandMove):
        """Sends a move_by command and removes the move_to command."""
        self.move_by[command.actuator_name] = command

        self.move_to.pop(command.actuator_name, None)

    def set_base_velocity(self, command: CommandBaseVelocity):
        """Sends the velocity command and removes the move_to and move_by commands."""
        self.base_velocity = command

        for actuator in [
            Actuators.left_wheel_vel,
            Actuators.right_wheel_vel,
            Actuators.base_rotate,
            Actuators.base_translate,
        ]:
            self.move_to.pop(actuator.name, None)
            self.move_by.pop(actuator.name, None)

    def to_dict(self):
        return asdict(self)

    def copy(self):
        return StatusCommand.from_dict(copy.copy(self.to_dict()))

    @staticmethod
    def from_dict(dict_data: dict) -> "StatusCommand":
        command: StatusCommand = dataclass_from_dict(StatusCommand, dict_data)  # type: ignore

        command.move_to = {
            key: dataclass_from_dict(CommandMove, val) for key, val in command.move_to.items()  # type: ignore
        }
        command.move_by = {
            key: dataclass_from_dict(CommandMove, val) for key, val in command.move_by.items()  # type: ignore
        }
        return command

    @staticmethod
    def default():
        """
        Returns an empty instance with None or zeros for properties.
        """
        return StatusCommand()<|MERGE_RESOLUTION|>--- conflicted
+++ resolved
@@ -1,9 +1,6 @@
 """
 Dataclasses that communicate movement commands to Mujoco.
 """
-<<<<<<< HEAD
-from dataclasses import dataclass, field
-=======
 
 import copy
 from dataclasses import asdict, dataclass, field
@@ -11,7 +8,6 @@
 from stretch_mujoco.enums.actuators import Actuators
 from stretch_mujoco.utils import dataclass_from_dict
 
->>>>>>> fe985ee1
 
 @dataclass
 class CommandMove:
@@ -45,13 +41,6 @@
     """
     A dataclass to ferry movement commands to the Mujoco server.
     """
-<<<<<<< HEAD
-    move_to:list[CommandMove]|None = field(default_factory=lambda: None)
-    move_by:list[CommandMove]|None = field(default_factory=lambda: None)
-    set_base_velocity:CommandBaseVelocity|None = field(default_factory=lambda: None)
-    keyframe:CommandKeyframe|None = field(default_factory=lambda: None)
-=======
->>>>>>> fe985ee1
 
     move_to: dict[str, CommandMove] = field(default_factory=dict)
     move_by: dict[str, CommandMove] = field(default_factory=dict)
